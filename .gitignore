# Python
env/
venv/
.venv
__pycache__/
*.py[cod]
*$py.class
*.so
.Python
<<<<<<< HEAD
build/
develop-eggs/
dist/
downloads/
eggs/
.eggs/
lib/
lib64/
parts/
sdist/
var/
wheels/
*.egg-info/
.installed.cfg
*.egg
.mypy_cache/
.pytest_cache/

# Virtual Environments
venv/
=======
>>>>>>> 6afb8419
env/
venv/
.env
.venv/

# Neo4j
<<<<<<< HEAD
data/neo4j/
data/neo4j/
=======
>>>>>>> 6afb8419
neo4j/data/
neo4j/logs/

# IDE
.vscode/
.idea/

# Logs
<<<<<<< HEAD
logs/
logs/
=======
>>>>>>> 6afb8419
*.log
logs/

<<<<<<< HEAD
# Test coverage
htmlcov/
.tox/
# Test coverage
htmlcov/
.tox/
.coverage
.coverage.*
.cache
nosetests.xml
coverage.xml
*.cover
.hypothesis/

# Node (frontend)
node_modules/
static/node_modules/
npm-debug.log*
yarn-debug.log*
yarn-error.log*

# Environment variables
.env 

# But allow example.env
!example.env
=======
# Testing
.pytest_cache/
.coverage
htmlcov/
>>>>>>> 6afb8419
<|MERGE_RESOLUTION|>--- conflicted
+++ resolved
@@ -7,7 +7,6 @@
 *$py.class
 *.so
 .Python
-<<<<<<< HEAD
 build/
 develop-eggs/
 dist/
@@ -28,19 +27,28 @@
 
 # Virtual Environments
 venv/
-=======
->>>>>>> 6afb8419
 env/
-venv/
+ENV/
 .env
 .venv/
 
+# IDE
+.idea/
+.vscode/
+*.swp
+*.swo
+.DS_Store
+
+# Jupyter Notebook
+.ipynb_checkpoints
+*.ipynb_checkpoints/
+
+# Docker
+docker-compose.override.yml
+
 # Neo4j
-<<<<<<< HEAD
 data/neo4j/
 data/neo4j/
-=======
->>>>>>> 6afb8419
 neo4j/data/
 neo4j/logs/
 
@@ -49,15 +57,9 @@
 .idea/
 
 # Logs
-<<<<<<< HEAD
 logs/
 logs/
-=======
->>>>>>> 6afb8419
-*.log
-logs/
 
-<<<<<<< HEAD
 # Test coverage
 htmlcov/
 .tox/
@@ -83,10 +85,4 @@
 .env 
 
 # But allow example.env
-!example.env
-=======
-# Testing
-.pytest_cache/
-.coverage
-htmlcov/
->>>>>>> 6afb8419
+!example.env